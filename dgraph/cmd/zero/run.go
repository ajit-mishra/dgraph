--- conflicted
+++ resolved
@@ -87,23 +87,9 @@
 	flag.String("peer", "", "Address of another dgraphzero server.")
 	flag.StringP("wal", "w", "zw", "Directory storing WAL.")
 	flag.Duration("rebalance_interval", 8*time.Minute, "Interval for trying a predicate move.")
-<<<<<<< HEAD
-	flag.Bool("telemetry", true, "Send anonymous telemetry data to Dgraph devs.")
-	flag.Bool("enable_sentry", true, "Turn on/off sending events to Sentry. (default on)")
+	flag.String("enterprise_license", "", "Path to the enterprise license file.")
 	flag.Bool("enable_admin_http", true,
 		"Turn on/off the admin endpoints exposed over HTTP port for Zero.")
-
-	// OpenCensus flags.
-	flag.Float64("trace", 0.01, "The ratio of queries to trace.")
-	flag.String("jaeger.collector", "", "Send opencensus traces to Jaeger.")
-	// See https://github.com/DataDog/opencensus-go-exporter-datadog/issues/34
-	// about the status of supporting annotation logs through the datadog exporter
-	flag.String("datadog.collector", "", "Send opencensus traces to Datadog. As of now, the trace"+
-		" exporter does not support annotation logs and would discard them.")
-	flag.Bool("ludicrous_mode", false, "Run zero in ludicrous mode")
-=======
->>>>>>> 014ee104
-	flag.String("enterprise_license", "", "Path to the enterprise license file.")
 }
 
 func setupListener(addr string, port int, kind string) (listener net.Listener, err error) {
