--- conflicted
+++ resolved
@@ -72,11 +72,7 @@
 			}
 		}`,
 	}
-<<<<<<< HEAD
-	req, err := query.createGQLPost(GraphqlURL)
-=======
 	req, err := query.CreateGQLPost(GraphqlURL)
->>>>>>> c2d5e66b
 	require.NoError(t, err)
 
 	client := http.Client{Timeout: 10 * time.Second}
