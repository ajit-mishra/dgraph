# **Don't delete** Comments at top of schemas should work
# See: https://github.com/dgraph-io/dgraph/issues/4227

type Hotel {
    id: ID!
    name: String! @search(by: [exact])
    location: Point @search
}

type Country {
        # **Don't delete** Comments in types should work
        id: ID! # **Don't delete** Comments in lines should work
        name: String! @search(by: [trigram, hash])
        states: [State] @hasInverse(field: country) @dgraph(pred: "hasStates")
}

type State {
        id: ID!
        xcode: String! @id @search(by: [regexp])
        name: String!
	capital: String
	country: Country @dgraph(pred: "inCountry")
}

# **Don't delete** Comments in the middle of schemas should work
# Comments in input schemas should _not_ make it through to the
# generated schema.

"""
GraphQL descriptions look like this.  They should work in the input
schema and should make their way into the generated schema.
"""
type Author @dgraph(type: "test.dgraph.author") {
        id: ID!

        """
        GraphQL descriptions can be on fields.  They should work in the input
        schema and should make their way into the generated schema.
        """
        name: String! @search(by: [hash, trigram])

        dob: DateTime @search
        reputation: Float @search
        country: Country
        posts: [Post!] @hasInverse(field: author)
		bio: String @lambda
		rank: Int @lambda
}

type Post @dgraph(type: "myPost") {
        postID: ID!
        title: String! @search(by: [term, fulltext])
        text: String @search(by: [fulltext]) @dgraph(pred: "text")
        tags: [String] @search(by: [exact])
        topic: String @search(by: [exact]) @dgraph(pred: "test.dgraph.topic")
        numLikes: Int @search
        numViews: Int64 @search
        isPublished: Boolean @search @dgraph(pred: "is_published")
        postType: PostType @search(by: [hash, trigram])
        author: Author! @hasInverse(field: posts) @dgraph(pred: "post.author")
        category: Category @hasInverse(field: posts)
}

type Category {
        id: ID
        name: String
        posts: [Post]
}

type User @secret(field: "password", pred:"pwd"){
	name: String! @id
}

"""
GraphQL descriptions can be on enums.  They should work in the input
schema and should make their way into the generated schema.
"""
enum PostType {
        Fact

        """
        GraphQL descriptions can be on enum values.  They should work in the input
        schema and should make their way into the generated schema.
        """
        Question
        Opinion
}

"""
GraphQL descriptions can be on interfaces.  They should work in the input
schema and should make their way into the generated schema.
"""
interface Employee @dgraph(type: "test.dgraph.employee.en") {
        ename: String!
}

interface Character @dgraph(type: "performance.character") {
        id: ID!
        name: String! @search(by: [exact])
        appearsIn: [Episode!] @search @dgraph(pred: "appears_in")
		bio: String @lambda
}

type Human implements Character & Employee {
        starships: [Starship]
        totalCredits: Float @dgraph(pred: "credits")
}

type Droid implements Character @dgraph(type: "roboDroid") {
        primaryFunction: String
}

enum Episode {
        NEWHOPE
        EMPIRE
        JEDI
}

type Starship @dgraph(type: "star.ship") {
        id: ID!
        name: String! @search(by: [term]) @dgraph(pred: "star.ship.name")
        length: Float
}

type Movie {
	id: ID!
	name: String!
	director: [MovieDirector] @dgraph(pred: "~directed.movies")
}

type MovieDirector {
	id: ID!
	name: String!
	directed: [Movie] @dgraph(pred: "directed.movies")
}

interface People {
	id: ID!
	xid: String! @id
	name: String!
}

type Teacher implements People {
	subject: String
	teaches: [Student]
}

type Student implements People {
        taughtBy: [Teacher] @hasInverse(field: "teaches")
}

type Message @withSubscription {
    content: String! @dgraph(pred: "post")
    author: String @dgraph(pred: "<职业>")
}

"""
This is used for fragment related testing
"""
interface Thing {
	name: String # field to act as a common inherited field for both ThingOne and ThingTwo
}

type ThingOne implements Thing {
	id: ID! # ID field with same name as the ID field in ThingTwo
	color: String # field with same name as a field in ThingTwo
	usedBy: String # field with different name than any field in ThingTwo
}

type ThingTwo implements Thing {
	id: ID!
	color: String
	owner: String
}

type Post1 {
       id: String! @id
       comments: [Comment1]
}

type Comment1 {
      id: String! @id
      replies: [Comment1]
}
type post1{
    id: ID
    title: String! @id @search(by: [regexp])
    numLikes: Int64
}

type Person1 {
    id: ID!
    name: String!
    friends: [Person1] @hasInverse(field: friends)
}

<<<<<<< HEAD
# union testing - start
enum AnimalCategory {
	Fish
	Amphibian
	Reptile
	Bird
	Mammal
	InVertebrate
}

interface Animal {
	id: ID!
	category: AnimalCategory @search
}

type Dog implements Animal {
	breed: String @search
}

type Parrot implements Animal {
	repeatsWords: [String]
}

type Cheetah implements Animal {
	speed: Float
}

"""
This type specifically doesn't implement any interface.
We need this to test out all cases with union.
"""
type Plant {
	id: ID!
	breed: String # field with same name as a field in type Dog
}

union HomeMember = Dog | Parrot | Human | Plant

type Zoo {
	id: ID!
	animals: [Animal]
	city: String
}

type Home {
	id: ID!
	address: String
	members: [HomeMember]
	favouriteMember: HomeMember
}
# union testing - end
=======
type Query {
	authorsByName(name: String!): [Author] @lambda
}

type Mutation {
	newAuthor(name: String!): ID! @lambda
}
>>>>>>> c269de85
<|MERGE_RESOLUTION|>--- conflicted
+++ resolved
@@ -194,7 +194,6 @@
     friends: [Person1] @hasInverse(field: friends)
 }
 
-<<<<<<< HEAD
 # union testing - start
 enum AnimalCategory {
 	Fish
@@ -246,12 +245,11 @@
 	favouriteMember: HomeMember
 }
 # union testing - end
-=======
+
 type Query {
 	authorsByName(name: String!): [Author] @lambda
 }
 
 type Mutation {
 	newAuthor(name: String!): ID! @lambda
-}
->>>>>>> c269de85
+}