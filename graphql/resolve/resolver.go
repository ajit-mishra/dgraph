/*
 * Copyright 2019 Dgraph Labs, Inc. and Contributors
 *
 * Licensed under the Apache License, Version 2.0 (the "License");
 * you may not use this file except in compliance with the License.
 * You may obtain a copy of the License at
 *
 *     http://www.apache.org/licenses/LICENSE-2.0
 *
 * Unless required by applicable law or agreed to in writing, software
 * distributed under the License is distributed on an "AS IS" BASIS,
 * WITHOUT WARRANTIES OR CONDITIONS OF ANY KIND, either express or implied.
 * See the License for the specific language governing permissions and
 * limitations under the License.
 */

package resolve

import (
	"bytes"
	"context"
	"encoding/json"
	"io"
	"io/ioutil"
	"math"
	"net/http"
	"strconv"
	"strings"
	"sync"
	"time"

	"github.com/dgraph-io/dgraph/edgraph"
	"github.com/dgraph-io/dgraph/graphql/dgraph"
	"github.com/dgraph-io/dgraph/types"

	dgoapi "github.com/dgraph-io/dgo/v200/protos/api"
	"github.com/dgraph-io/dgraph/graphql/api"
	"github.com/dgraph-io/dgraph/x"
	"github.com/pkg/errors"
	"go.opencensus.io/trace"
	otrace "go.opencensus.io/trace"

	"github.com/golang/glog"

	"github.com/dgraph-io/dgraph/graphql/schema"
)

type resolveCtxKey string

const (
	methodResolve = "RequestResolver.Resolve"

	resolveStartTime resolveCtxKey = "resolveStartTime"

	resolverFailed    = false
	resolverSucceeded = true

	errExpectedScalar = "A scalar type was returned, but GraphQL was expecting an object. " +
		"This indicates an internal error - " +
		"probably a mismatch between the GraphQL and Dgraph/remote schemas. " +
		"The value was resolved as null (which may trigger GraphQL error propagation) " +
		"and as much other data as possible returned."

	errExpectedObject = "A list was returned, but GraphQL was expecting just one item. " +
		"This indicates an internal error - " +
		"probably a mismatch between the GraphQL and Dgraph/remote schemas. " +
		"The value was resolved as null (which may trigger GraphQL error propagation) " +
		"and as much other data as possible returned."

	errExpectedList = "An object was returned, but GraphQL was expecting a list of objects. " +
		"This indicates an internal error - " +
		"probably a mismatch between the GraphQL and Dgraph/remote schemas. " +
		"The value was resolved as null (which may trigger GraphQL error propagation) " +
		"and as much other data as possible returned."

	errInternal = "Internal error"
)

// A ResolverFactory finds the right resolver for a query/mutation.
type ResolverFactory interface {
	queryResolverFor(query schema.Query) QueryResolver
	mutationResolverFor(mutation schema.Mutation) MutationResolver

	// WithQueryResolver adds a new query resolver.  Each time query name is resolved
	// resolver is called to create a new instance of a QueryResolver to resolve the
	// query.
	WithQueryResolver(name string, resolver func(schema.Query) QueryResolver) ResolverFactory

	// WithMutationResolver adds a new query resolver.  Each time mutation name is resolved
	// resolver is called to create a new instance of a MutationResolver to resolve the
	// mutation.
	WithMutationResolver(
		name string, resolver func(schema.Mutation) MutationResolver) ResolverFactory

	// WithConventionResolvers adds a set of our convention based resolvers to the
	// factory.  The registration happens only once.
	WithConventionResolvers(s schema.Schema, fns *ResolverFns) ResolverFactory

	// WithQueryMiddlewareConfig adds the configuration to use to apply middlewares before resolving
	// queries. The config should be a mapping of the name of query to its middlewares.
	WithQueryMiddlewareConfig(config map[string]QueryMiddlewares) ResolverFactory

	// WithMutationMiddlewareConfig adds the configuration to use to apply middlewares before
	// resolving mutations. The config should be a mapping of the name of mutation to its
	// middlewares.
	WithMutationMiddlewareConfig(config map[string]MutationMiddlewares) ResolverFactory

	// WithSchemaIntrospection adds schema introspection capabilities to the factory.
	// So __schema and __type queries can be resolved.
	WithSchemaIntrospection() ResolverFactory
}

// A ResultCompleter can take a []byte slice representing an intermediate result
// in resolving field and applies a completion step - for example, apply GraphQL
// error propagation or massaging error paths.
type ResultCompleter interface {
	Complete(ctx context.Context, resolved *Resolved)
}

// RequestResolver can process GraphQL requests and write GraphQL JSON responses.
// A schema.Request may contain any number of queries or mutations (never both).
// RequestResolver.Resolve() resolves all of them by finding the resolved answers
// of the component queries/mutations and joining into a single schema.Response.
type RequestResolver struct {
	schema    schema.Schema
	resolvers ResolverFactory
}

// A resolverFactory is the main implementation of ResolverFactory.  It stores a
// map of all the resolvers that have been registered and returns a resolver that
// just returns errors if it's asked for a resolver for a field that it doesn't
// know about.
type resolverFactory struct {
	queryResolvers    map[string]func(schema.Query) QueryResolver
	mutationResolvers map[string]func(schema.Mutation) MutationResolver

	queryMiddlewareConfig    map[string]QueryMiddlewares
	mutationMiddlewareConfig map[string]MutationMiddlewares

	// returned if the factory gets asked for resolver for a field that it doesn't
	// know about.
	queryError    QueryResolverFunc
	mutationError MutationResolverFunc
}

// ResolverFns is a convenience struct for passing blocks of rewriters and executors.
type ResolverFns struct {
	Qrw QueryRewriter
	Arw func() MutationRewriter
	Urw func() MutationRewriter
	Drw MutationRewriter
	Ex  DgraphExecutor
}

// dgraphExecutor is an implementation of both QueryExecutor and MutationExecutor
// that proxies query/mutation resolution through Query method in dgraph server.
type dgraphExecutor struct {
	dg *dgraph.DgraphEx
}

// adminExecutor is an implementation of both QueryExecutor and MutationExecutor
// that proxies query resolution through Query method in dgraph server, and
// it doesn't require authorization. Currently it's only used for querying
// gqlschema during init.
type adminExecutor struct {
	dg *dgraph.DgraphEx
}

// A Resolved is the result of resolving a single field - generally a query or mutation.
type Resolved struct {
	Data       interface{}
	Field      schema.Field
	Err        error
	Extensions *schema.Extensions
}

// CompletionFunc is an adapter that allows us to compose completions and build a
// ResultCompleter from a function.  Based on the http.HandlerFunc pattern.
type CompletionFunc func(ctx context.Context, resolved *Resolved)

// Complete calls cf(ctx, resolved)
func (cf CompletionFunc) Complete(ctx context.Context, resolved *Resolved) {
	cf(ctx, resolved)
}

// NewDgraphExecutor builds a DgraphExecutor for proxying requests through dgraph.
func NewDgraphExecutor() DgraphExecutor {
	return newDgraphExecutor(&dgraph.DgraphEx{})
}

func newDgraphExecutor(dg *dgraph.DgraphEx) DgraphExecutor {
	return &dgraphExecutor{dg: dg}
}

// NewAdminExecutor builds a DgraphExecutor for proxying requests through dgraph.
func NewAdminExecutor() DgraphExecutor {
	return &adminExecutor{dg: &dgraph.DgraphEx{}}
}

func (aex *adminExecutor) Execute(ctx context.Context, req *dgoapi.Request) (
	*dgoapi.Response, error) {
	ctx = context.WithValue(ctx, edgraph.Authorize, false)
	return aex.dg.Execute(ctx, req)
}

func (aex *adminExecutor) CommitOrAbort(ctx context.Context, tc *dgoapi.TxnContext) error {
	return aex.dg.CommitOrAbort(ctx, tc)
}

func (de *dgraphExecutor) Execute(ctx context.Context, req *dgoapi.Request) (
	*dgoapi.Response, error) {
	return de.dg.Execute(ctx, req)
}

func (de *dgraphExecutor) CommitOrAbort(ctx context.Context, tc *dgoapi.TxnContext) error {
	return de.dg.CommitOrAbort(ctx, tc)
}

func (rf *resolverFactory) WithQueryResolver(
	name string, resolver func(schema.Query) QueryResolver) ResolverFactory {
	rf.queryResolvers[name] = resolver
	return rf
}

func (rf *resolverFactory) WithMutationResolver(
	name string, resolver func(schema.Mutation) MutationResolver) ResolverFactory {
	rf.mutationResolvers[name] = resolver
	return rf
}

func (rf *resolverFactory) WithSchemaIntrospection() ResolverFactory {
	return rf.
		WithQueryResolver("__schema",
			func(q schema.Query) QueryResolver {
				return QueryResolverFunc(resolveIntrospection)
			}).
		WithQueryResolver("__type",
			func(q schema.Query) QueryResolver {
				return QueryResolverFunc(resolveIntrospection)
			}).
		WithQueryResolver("__typename",
			func(q schema.Query) QueryResolver {
				return QueryResolverFunc(resolveIntrospection)
			})
}

func (rf *resolverFactory) WithConventionResolvers(
	s schema.Schema, fns *ResolverFns) ResolverFactory {

	queries := append(s.Queries(schema.GetQuery), s.Queries(schema.FilterQuery)...)
	queries = append(queries, s.Queries(schema.PasswordQuery)...)
	for _, q := range queries {
		rf.WithQueryResolver(q, func(q schema.Query) QueryResolver {
			return NewQueryResolver(fns.Qrw, fns.Ex, StdQueryCompletion())
		})
	}

	for _, q := range s.Queries(schema.HTTPQuery) {
		rf.WithQueryResolver(q, func(q schema.Query) QueryResolver {
			return NewHTTPQueryResolver(&http.Client{
				// TODO - This can be part of a config later.
				Timeout: time.Minute,
			}, StdQueryCompletion())
		})
	}

	for _, q := range s.Queries(schema.DQLQuery) {
		rf.WithQueryResolver(q, func(q schema.Query) QueryResolver {
			// DQL queries don't need any QueryRewriter
			return NewQueryResolver(nil, fns.Ex, StdQueryCompletion())
		})
	}

	for _, m := range s.Mutations(schema.AddMutation) {
		rf.WithMutationResolver(m, func(m schema.Mutation) MutationResolver {
			return NewDgraphResolver(fns.Arw(), fns.Ex, StdMutationCompletion(m.Name()))
		})
	}

	for _, m := range s.Mutations(schema.UpdateMutation) {
		rf.WithMutationResolver(m, func(m schema.Mutation) MutationResolver {
			return NewDgraphResolver(fns.Urw(), fns.Ex, StdMutationCompletion(m.Name()))
		})
	}

	for _, m := range s.Mutations(schema.DeleteMutation) {
		rf.WithMutationResolver(m, func(m schema.Mutation) MutationResolver {
			return NewDgraphResolver(fns.Drw, fns.Ex, deleteCompletion())
		})
	}

	for _, m := range s.Mutations(schema.HTTPMutation) {
		rf.WithMutationResolver(m, func(m schema.Mutation) MutationResolver {
			return NewHTTPMutationResolver(&http.Client{
				// TODO - This can be part of a config later.
				Timeout: time.Minute,
			}, StdQueryCompletion())
		})
	}

	return rf
}

func (rf *resolverFactory) WithQueryMiddlewareConfig(
	config map[string]QueryMiddlewares) ResolverFactory {
	if len(config) != 0 {
		rf.queryMiddlewareConfig = config
	}
	return rf
}

func (rf *resolverFactory) WithMutationMiddlewareConfig(
	config map[string]MutationMiddlewares) ResolverFactory {
	if len(config) != 0 {
		rf.mutationMiddlewareConfig = config
	}
	return rf
}

// NewResolverFactory returns a ResolverFactory that resolves requests via
// query/mutation rewriting and execution through Dgraph.  If the factory gets asked
// to resolve a query/mutation it doesn't know how to rewrite, it uses
// the queryError/mutationError to build an error result.
func NewResolverFactory(
	queryError QueryResolverFunc, mutationError MutationResolverFunc) ResolverFactory {

	return &resolverFactory{
		queryResolvers:    make(map[string]func(schema.Query) QueryResolver),
		mutationResolvers: make(map[string]func(schema.Mutation) MutationResolver),

		queryMiddlewareConfig:    make(map[string]QueryMiddlewares),
		mutationMiddlewareConfig: make(map[string]MutationMiddlewares),

		queryError:    queryError,
		mutationError: mutationError,
	}
}

// StdQueryCompletion is the completion steps that get run for queries
func StdQueryCompletion() CompletionFunc {
	return noopCompletion
}

// StdMutationCompletion is the completion steps that get run for add and update mutations
func StdMutationCompletion(name string) CompletionFunc {
	return noopCompletion
}

// StdDeleteCompletion is the completion steps that get run for delete mutations
func StdDeleteCompletion(name string) CompletionFunc {
	return deleteCompletion()
}

func (rf *resolverFactory) queryResolverFor(query schema.Query) QueryResolver {
	mws := rf.queryMiddlewareConfig[query.Name()]
	if resolver, ok := rf.queryResolvers[query.Name()]; ok {
		return mws.Then(resolver(query))
	}

	return rf.queryError
}

func (rf *resolverFactory) mutationResolverFor(mutation schema.Mutation) MutationResolver {
	mws := rf.mutationMiddlewareConfig[mutation.Name()]
	if resolver, ok := rf.mutationResolvers[mutation.Name()]; ok {
		return mws.Then(resolver(mutation))
	}

	return rf.mutationError
}

// New creates a new RequestResolver.
func New(s schema.Schema, resolverFactory ResolverFactory) *RequestResolver {
	return &RequestResolver{
		schema:    s,
		resolvers: resolverFactory,
	}
}

// Resolve processes r.GqlReq and returns a GraphQL response.
// r.GqlReq should be set with a request before Resolve is called
// and a schema and backend Dgraph should have been added.
// Resolve records any errors in the response's error field.
func (r *RequestResolver) Resolve(ctx context.Context, gqlReq *schema.Request) *schema.Response {
	span := otrace.FromContext(ctx)
	stop := x.SpanTimer(span, methodResolve)
	defer stop()

	if r == nil {
		glog.Errorf("Call to Resolve with nil RequestResolver")
		return schema.ErrorResponse(errors.New(errInternal))
	}

	if r.schema == nil {
		glog.Errorf("Call to Resolve with no schema")
		return schema.ErrorResponse(errors.New(errInternal))
	}

	startTime := time.Now()
	resp := &schema.Response{
		Extensions: &schema.Extensions{
			Tracing: &schema.Trace{
				Version:   1,
				StartTime: startTime.Format(time.RFC3339Nano),
			},
		},
	}
	defer func() {
		endTime := time.Now()
		resp.Extensions.Tracing.EndTime = endTime.Format(time.RFC3339Nano)
		resp.Extensions.Tracing.Duration = endTime.Sub(startTime).Nanoseconds()
	}()
	ctx = context.WithValue(ctx, resolveStartTime, startTime)

	op, err := r.schema.Operation(gqlReq)
	if err != nil {
		return schema.ErrorResponse(err)
	}

	if glog.V(3) {
		// don't log the introspection queries they are sent too frequently
		// by GraphQL dev tools
		if !op.IsQuery() ||
			(op.IsQuery() && !strings.HasPrefix(op.Queries()[0].Name(), "__")) {
			b, err := json.Marshal(gqlReq.Variables)
			if err != nil {
				glog.Infof("Failed to marshal variables for logging : %s", err)
			}
			glog.Infof("Resolving GQL request: \n%s\nWith Variables: \n%s\n",
				gqlReq.Query, string(b))
		}
	}

	// resolveQueries will resolve user's queries.
	resolveQueries := func() {
		// Queries run in parallel and are independent of each other: e.g.
		// an error in one query, doesn't affect the others.

		var wg sync.WaitGroup
		allResolved := make([]*Resolved, len(op.Queries()))

		for i, q := range op.Queries() {
			wg.Add(1)

			go func(q schema.Query, storeAt int) {
				defer wg.Done()
				defer api.PanicHandler(
					func(err error) {
						allResolved[storeAt] = &Resolved{
							Data:  nil,
							Field: q,
							Err:   err,
						}
					})

				allResolved[storeAt] = r.resolvers.queryResolverFor(q).Resolve(ctx, q)
			}(q, i)
		}
		wg.Wait()

		// The GraphQL data response needs to be written in the same order as the
		// queries in the request.
		for _, res := range allResolved {
			// Errors and data in the same response is valid.  Both WithError and
			// AddData handle nil cases.
			addResult(resp, res)
		}
	}
	// A single request can contain either queries or mutations - not both.
	// GraphQL validation on the request would have caught that error case
	// before we get here.  At this point, we know it's valid, it's passed
	// GraphQL validation and any additional validation we've added.  So here,
	// we can just execute it.
	switch {
	case op.IsQuery():
		resolveQueries()
	case op.IsMutation():
		// A mutation operation can contain any number of mutation fields.  Those should be executed
		// serially.
		// (spec https://graphql.github.io/graphql-spec/June2018/#sec-Normal-and-Serial-Execution)
		//
		// The spec is ambiguous about what to do in the case of errors during that serial execution
		// - apparently deliberately so; see this comment from Lee Byron:
		// https://github.com/graphql/graphql-spec/issues/277#issuecomment-385588590
		// and clarification
		// https://github.com/graphql/graphql-spec/pull/438
		//
		// A reasonable interpretation of that is to stop a list of mutations after the first error -
		// which seems like the natural semantics and is what we enforce here.
		allSuccessful := true

		for _, m := range op.Mutations() {
			if !allSuccessful {
				resp.WithError(x.GqlErrorf(
					"Mutation %s was not executed because of a previous error.",
					m.ResponseName()).
					WithLocations(m.Location()))

				continue
			}

			var res *Resolved
			res, allSuccessful = r.resolvers.mutationResolverFor(m).Resolve(ctx, m)
			addResult(resp, res)
		}
	case op.IsSubscription():
		resolveQueries()
	}

	return resp
}

// ValidateSubscription will check the given subscription query is valid or not.
func (r *RequestResolver) ValidateSubscription(req *schema.Request) error {
	if r.schema == nil {
		glog.Errorf("Call to ValidateSubscription with no schema")
		return errors.New(errInternal)
	}

	op, err := r.schema.Operation(req)
	if err != nil {
		return err
	}

	for _, q := range op.Queries() {
		for _, field := range q.SelectionSet() {
			if err := validateCustomFieldsRecursively(field); err != nil {
				return err
			}
		}
	}
	return nil
}

// validateCustomFieldsRecursively will return err if the given field is custom or any of its
// children is type of a custom field.
func validateCustomFieldsRecursively(field schema.Field) error {
	if has, _ := field.HasCustomDirective(); has {
		return x.GqlErrorf("Custom field `%s` is not supported in graphql subscription",
			field.Name()).WithLocations(field.Location())
	}
	for _, f := range field.SelectionSet() {
		err := validateCustomFieldsRecursively(f)
		if err != nil {
			return err
		}
	}
	return nil
}

func addResult(resp *schema.Response, res *Resolved) {
	// Errors should report the "path" into the result where the error was found.
	//
	// The definition of a path in a GraphQL error is here:
	// https://graphql.github.io/graphql-spec/June2018/#sec-Errors
	// For a query like (assuming field f is of a list type and g is a scalar type):
	// - q { f { g } }
	// a path to the 2nd item in the f list would look like:
	// - [ "q", "f", 2, "g" ]
	path := make([]interface{}, 0, maxPathLength(res.Field))
	var b []byte
	var gqlErr x.GqlErrorList

	if res.Data != nil {
		b, gqlErr = completeObject(path, []schema.Field{res.Field},
			res.Data.(map[string]interface{}))
	}

	resp.WithError(res.Err)
	resp.WithError(gqlErr)
	resp.AddData(b)
	resp.MergeExtensions(res.Extensions)
}

// noopCompletion just passes back it's result and err arguments
func noopCompletion(ctx context.Context, resolved *Resolved) {}

// Once a result has been returned from Dgraph, that result needs to be worked
// through for two main reasons:
//
// 1) (null insertion)
//    Where an edge was requested in a query, but isn't in the store, Dgraph just
//    won't return an edge for that in the results.  But GraphQL wants those as
//    "null" in the result.  And then we need to inspect those nulls via pt (2)
//
// 2) (error propagation)
//    The schema is a contract with consumers.  So if there's an `f: T!` in the
//    schema, that says: "this API never returns a null f".  If f turned out null
//    in the results, then returning null would break the contract.  GraphQL specifies
//    a set of rules about how to propagate and record those errors.
//
//    The basic intuition is that if we asked for something that's nullable and we
//    got back a null/error, then that's fine, just set it to null.  But if we asked
//    for something non-nullable and got a null/error, then the object we are building
//    is in an error state, and we should propagate that up to it's parent, and so
//    on, until we reach a nullable field, or the top level.
//
// The completeXYZ() functions below essentially covers the value completion alg from
// https://graphql.github.io/graphql-spec/June2018/#sec-Value-Completion.
// see also: error propagation
// https://graphql.github.io/graphql-spec/June2018/#sec-Errors-and-Non-Nullability
// and the spec requirements for response
// https://graphql.github.io/graphql-spec/June2018/#sec-Response.
//
// There's three basic types to consider here: GraphQL object types (equals json
// objects in the result), list types (equals lists of objects or scalars), and
// values (either scalar values, lists or objects).
//
// So the algorithm is a three way mutual recursion between those types.
//
// That works like this... if part of the json result from Dgraph
// looked like:
//
// {
//   "name": "A name"
//   "friends": [
//     { "name": "Friend 1"},
//     { "name": "Friend 2", "friends": [...] }
//   ]
// }
//
// Then, schematically, the recursion tree would look like:
//
// completeObject ( {
//   "name": completeValue("A name")
//   "friends": completeValue( completeList([
//     completeValue (completeObject ({ "name": completeValue ("Friend 1")} )),
//     completeValue (completeObject ({
//                           "name": completeValue("Friend 2"),
//                           "friends": completeValue ( completeList([ completeObject(..), ..]) } )
//

// completeDgraphResult starts the recursion with field as the top level GraphQL
// query and dgResult as the matching full Dgraph result.  Always returns a valid
// JSON []byte of the form
//   { "query-name": null }
// if there's no result, or
//   { "query-name": ... }
// if there is a result.
//
// Returned errors are generally lists of errors resulting from the value completion
// algorithm that may emit multiple errors
func completeDgraphResult(
	ctx context.Context,
	field schema.Field,
	dgResult []byte,
	e error) *Resolved {

	span := trace.FromContext(ctx)
	stop := x.SpanTimer(span, "completeDgraphResult")
	defer stop()

	// We need an initial case in the alg because Dgraph always returns a list
	// result no matter what.
	//
	// If the query was for a non-list type, that needs to be corrected:
	//
	//   { "q":[{ ... }] }  --->  { "q":{ ... } }
	//
	// Also, if the query found nothing at all, that needs correcting too:
	//
	//    { }  --->  { "q": null }

	nullResponse := func(err error) *Resolved {
		return &Resolved{
			Data:  nil,
			Field: field,
			Err:   err,
		}
	}

	dgraphError := func() *Resolved {
		glog.Errorf("Could not process Dgraph result : \n%s", string(dgResult))
		return nullResponse(
			x.GqlErrorf("Couldn't process the result from Dgraph.  " +
				"This probably indicates a bug in Dgraph. Please let us know by filing an issue.").
				WithLocations(field.Location()))
	}

	if len(dgResult) == 0 {
		return nullResponse(e)
	}

	errs := schema.AsGQLErrors(e)

	// Dgraph should only return {} or a JSON object.  Also,
	// GQL type checking should ensure query results are only object types
	// https://graphql.github.io/graphql-spec/June2018/#sec-Query
	// So we are only building object results.
	var valToComplete map[string]interface{}
	err := json.Unmarshal(dgResult, &valToComplete)
	if err != nil {
		glog.Errorf("%+v \n Dgraph result :\n%s\n",
			errors.Wrap(err, "failed to unmarshal Dgraph query result"),
			string(dgResult))
		return nullResponse(
			schema.GQLWrapLocationf(err, field.Location(), "couldn't unmarshal Dgraph result"))
	}

	switch val := valToComplete[field.DgraphAlias()].(type) {
	case []interface{}:
		if field.Type().ListType() == nil {
			// Turn Dgraph list result to single object
			// "q":[{ ... }] ---> "q":{ ... }

			var internalVal interface{}

			if len(val) > 0 {
				var ok bool
				if internalVal, ok = val[0].(map[string]interface{}); !ok {
					// This really shouldn't happen. Dgraph only returns arrays
					// of json objects.
					return dgraphError()
				}
			}

			if len(val) > 1 {
				// If we get here, then we got a list result for a query that expected
				// a single item.  That probably indicates a schema error, or maybe
				// a bug in GraphQL processing or some data corruption.
				//
				// We'll continue and just try the first item to return some data.

				glog.Errorf("Got a list of length %v from Dgraph when expecting a "+
					"one-item list.\n", len(val))

				errs = append(errs,
					x.GqlErrorf(
						"Dgraph returned a list, but %s (type %s) was expecting just one item.  "+
							"The first item in the list was used to produce the result.",
						field.Name(), field.Type().String()).WithLocations(field.Location()))
			}

			valToComplete[field.DgraphAlias()] = internalVal
		}
	case interface{}:
		// no need to error in this case, this can be returned for custom HTTP query/mutation
	default:
		if val != nil {
			return dgraphError()
		}

		// valToComplete[field.Name()] is nil, so resolving for the
		// { } ---> "q": null
		// case
	}

	// TODO: correctly handle DgraphAlias for custom field resolution, at present it uses f.Name(),
	// it should be using f.DgraphAlias() to get values from valToComplete.
	// It works ATM because there hasn't been a scenario where there are two fields with same
	// name in implementing types of an interface with @custom on some field in those types.
	err = resolveCustomFields(field.SelectionSet(), valToComplete[field.DgraphAlias()])
	if err != nil {
		errs = append(errs, schema.AsGQLErrors(err)...)
	}

	return &Resolved{
		Data:  valToComplete,
		Field: field,
		Err:   errs,
	}
}

func copyTemplate(input interface{}) (interface{}, error) {
	b, err := json.Marshal(input)
	if err != nil {
		return nil, errors.Wrapf(err, "while marshaling map input: %+v", input)
	}

	var result interface{}
	if err := json.Unmarshal(b, &result); err != nil {
		return nil, errors.Wrapf(err, "while unmarshalling into map: %s", b)
	}
	return result, nil
}

func keyNotFoundError(f schema.Field, key string) *x.GqlError {
	return x.GqlErrorf("Evaluation of custom field failed because key: %s "+
		"could not be found in the JSON response returned by external request "+
		"for field: %s within type: %s.", key, f.Name(),
		f.GetObjectName()).WithLocations(f.Location())
}

func jsonMarshalError(err error, f schema.Field, input interface{}) *x.GqlError {
	return x.GqlErrorf("Evaluation of custom field failed because json marshaling "+
		"(of: %+v) returned an error: %s for field: %s within type: %s.", input, err,
		f.Name(), f.GetObjectName()).WithLocations(f.Location())
}

func jsonUnmarshalError(err error, f schema.Field) *x.GqlError {
	return x.GqlErrorf("Evaluation of custom field failed because json unmarshaling"+
		" result of external request failed (with error: %s) for field: %s within "+
		"type: %s.", err, f.Name(), f.GetObjectName()).WithLocations(
		f.Location())
}

func externalRequestError(err error, f schema.Field) *x.GqlError {
	return x.GqlErrorf("Evaluation of custom field failed because external request"+
		" returned an error: %s for field: %s within type: %s.", err, f.Name(),
		f.GetObjectName()).WithLocations(f.Location())
}

func internalServerError(err error, f schema.Field) error {
	return schema.GQLWrapLocationf(err, f.Location(), "evaluation of custom field failed"+
		" for field: %s within type: %s.", f.Name(), f.GetObjectName())
}

type graphqlResp struct {
	Data   map[string]interface{} `json:"data,omitempty"`
	Errors x.GqlErrorList         `json:"errors,omitempty"`
}

func resolveCustomField(f schema.Field, vals []interface{}, mu *sync.RWMutex, errCh chan error) {
	defer api.PanicHandler(func(err error) {
		errCh <- internalServerError(err, f)
	})

	fconf, err := f.CustomHTTPConfig()
	if err != nil {
		errCh <- err
		return
	}

	// Here we build the input for resolving the fields which is sent as the body for the request.
	inputs := make([]interface{}, len(vals))

	graphql := fconf.RemoteGqlQueryName != ""
	// For GraphQL requests, we substitute arguments in the GraphQL query/mutation to make to
	// the remote endpoint using the values of other fields obtained from Dgraph.
	if graphql {
		requiredArgs := fconf.RequiredArgs
		for i := 0; i < len(inputs); i++ {
			vars := make(map[string]interface{})
			// vals[i] has all the values fetched for this type from Dgraph, lets copy over the
			// values required to process the remote GraphQL for the field into a new map.
			mu.RLock()
			m := vals[i].(map[string]interface{})
			for k, v := range m {
				if _, ok := requiredArgs[k]; ok {
					vars[k] = v
				}
			}
			mu.RUnlock()
			inputs[i] = vars
		}
	} else {
		for i := 0; i < len(inputs); i++ {
			if fconf.Template == nil {
				continue
			}
			temp, err := copyTemplate(*fconf.Template)
			if err != nil {
				errCh <- err
				return
			}

			mu.RLock()
			if err := schema.SubstituteVarsInBody(&temp, vals[i].(map[string]interface{})); err != nil {
				errCh <- x.GqlErrorf("Evaluation of custom field failed while substituting "+
					"variables into body for remote endpoint with an error: %s for field: %s "+
					"within type: %s.", err, f.Name(), f.GetObjectName()).WithLocations(f.Location())
				mu.RUnlock()
				return
			}
			mu.RUnlock()
			inputs[i] = temp
		}
	}

	if fconf.Mode == schema.BATCH {
		var requestInput interface{}
		requestInput = inputs

		if graphql {
			body := make(map[string]interface{})
			body["query"] = fconf.RemoteGqlQuery
			body["variables"] = map[string]interface{}{fconf.GraphqlBatchModeArgument: requestInput}
			requestInput = body
		}

		b, err := json.Marshal(requestInput)
		if err != nil {
			errCh <- x.GqlErrorList{jsonMarshalError(err, f, inputs)}
			return
		}

		b, err = makeRequest(nil, fconf.Method, fconf.URL, string(b), fconf.ForwardHeaders)
		if err != nil {
			errCh <- x.GqlErrorList{externalRequestError(err, f)}
			return
		}

		// To collect errors from remote GraphQL endpoint and those encountered during execution.
		var errs error
		var result []interface{}
		if graphql {
			resp := &graphqlResp{}
			err = json.Unmarshal(b, resp)
			if err != nil {
				errCh <- x.GqlErrorList{jsonUnmarshalError(err, f)}
				return
			}

			if len(resp.Errors) > 0 {
				errs = schema.AppendGQLErrs(errs, resp.Errors)
			}
			var ok bool
			result, ok = resp.Data[fconf.RemoteGqlQueryName].([]interface{})
			if !ok {
				errCh <- schema.AppendGQLErrs(errs, keyNotFoundError(f, fconf.RemoteGqlQueryName))
				return
			}
		} else if err := json.Unmarshal(b, &result); err != nil {
			errCh <- x.GqlErrorList{jsonUnmarshalError(err, f)}
			return
		}

		if len(result) != len(vals) {
			gqlErr := x.GqlErrorf("Evaluation of custom field failed because expected result of "+
				"external request to be of size %v, got: %v for field: %s within type: %s.",
				len(vals), len(result), f.Name(), f.GetObjectName()).WithLocations(f.Location())
			errCh <- schema.AppendGQLErrs(errs, gqlErr)
			return
		}

		// Here we walk through all the objects in the array and substitute the value
		// that we got from the remote endpoint with the right key in the object.
		mu.Lock()
		for idx, val := range vals {
			val.(map[string]interface{})[f.Name()] = result[idx]
			vals[idx] = val
		}
		mu.Unlock()
		errCh <- errs
		return
	}

	// This is single mode, make calls concurrently for each input and fill in the results.
	errChan := make(chan error, len(inputs))
	for i := 0; i < len(inputs); i++ {
		go func(idx int, input interface{}) {
			defer api.PanicHandler(
				func(err error) {
					errChan <- internalServerError(err, f)
				})

			requestInput := input
			if graphql {
				body := make(map[string]interface{})
				body["query"] = fconf.RemoteGqlQuery
				body["variables"] = input
				requestInput = body
			}

			b, err := json.Marshal(requestInput)
			if err != nil {
				errChan <- x.GqlErrorList{jsonMarshalError(err, f, requestInput)}
				return
			}

			url := fconf.URL
			if !graphql {
				// For REST requests, we'll have to substitute the variables used in the URL.
				mu.RLock()
				url, err = schema.SubstituteVarsInURL(url,
					vals[idx].(map[string]interface{}))
				if err != nil {
					mu.RUnlock()
					gqlErr := x.GqlErrorf("Evaluation of custom field failed while substituting "+
						"variables into URL for remote endpoint with an error: %s for field: %s "+
						"within type: %s.", err, f.Name(),
						f.GetObjectName()).WithLocations(f.Location())
					errChan <- x.GqlErrorList{gqlErr}
					return
				}
				mu.RUnlock()
			}

			b, err = makeRequest(nil, fconf.Method, url, string(b), fconf.ForwardHeaders)
			if err != nil {
				errChan <- x.GqlErrorList{externalRequestError(err, f)}
				return
			}

			var result interface{}
			var errs error
			if graphql {
				resp := &graphqlResp{}
				err = json.Unmarshal(b, resp)
				if err != nil {
					errChan <- x.GqlErrorList{jsonUnmarshalError(err, f)}
					return
				}

				if len(resp.Errors) > 0 {
					errs = schema.AppendGQLErrs(errs, resp.Errors)
				}
				var ok bool
				result, ok = resp.Data[fconf.RemoteGqlQueryName]
				if !ok {
					errChan <- schema.AppendGQLErrs(errs,
						keyNotFoundError(f, fconf.RemoteGqlQueryName))
					return
				}
			} else if err := json.Unmarshal(b, &result); err != nil {
				errChan <- x.GqlErrorList{jsonUnmarshalError(err, f)}
				return
			}

			mu.Lock()
			val, ok := vals[idx].(map[string]interface{})
			if ok {
				val[f.Name()] = result
			}
			mu.Unlock()
			errChan <- errs
		}(i, inputs[i])
	}

	var errs error
	// Some of the errors can be null, so lets collect the non-null errors here.
	for i := 0; i < len(inputs); i++ {
		e := <-errChan
		if e != nil {
			errs = schema.AppendGQLErrs(errs, e)
		}
	}

	errCh <- errs
}

// resolveNestedFields resolves fields which themselves don't have the @custom directive but their
// children might
//
// queryUser {
//	 id
//	 classes {
//	   name @custom...
//   }
// }
// In the example above, resolveNestedFields would be called on classes field and vals would be the
// list of all users.
func resolveNestedFields(f schema.Field, vals []interface{}, mu *sync.RWMutex,
	errCh chan error) {
	defer api.PanicHandler(func(err error) {
		errCh <- internalServerError(err, f)
	})

	// If this field doesn't have custom directive and also doesn't have any children,
	// then there is nothing to do and we can just continue.
	if len(f.SelectionSet()) == 0 {
		errCh <- nil
		return
	}

	// Here below we do the de-duplication by walking through the result set. That is we would
	// go over vals and find the data for f to collect all unique values.
	var input []interface{}
	// node stores the pointer for a node. It is a map from id to the map for it.
	nodes := make(map[string]interface{})

	idField := f.Type().IDField()
	if idField == nil {
		idField = f.Type().XIDField()
		if idField == nil {
			// This should not happen as we only allow custom fields on types which either have
			// ID or a field with @id directive.
			errCh <- nil
			return
		}
	}

	idFieldName := idField.Name()
	castInterfaceToSlice := func(tmpVals interface{}) []interface{} {
		var fieldVals []interface{}
		switch tv := tmpVals.(type) {
		case []interface{}:
			fieldVals = tv
		case interface{}:
			fieldVals = []interface{}{tv}
		}
		return fieldVals
	}
	// Here we walk through the array and collect all unique values for this field. In the
	// example at the start of the function, we could be collecting all unique classes
	// across all users. This is where the batching happens so that we make one call per
	// field and not a separate call per user.
	mu.RLock()
	for _, v := range vals {
		val, ok := v.(map[string]interface{})
		if !ok {
			continue
		}
		tmpVals, ok := val[f.Name()]
		if !ok {
			continue
		}
		fieldVals := castInterfaceToSlice(tmpVals)
		for _, fieldVal := range fieldVals {
			fv, ok := fieldVal.(map[string]interface{})
			if !ok {
				continue
			}
			id, ok := fv[idFieldName].(string)
			if !ok {
				// If a type has a field of type ID! and it is not explicitly requested by the
				// user as part of the query, we would still have asked for it under the alias
				// dgraph.uid, so let's look for that here.
				id, ok = fv["dgraph.uid"].(string)
				if !ok {
					continue
				}
			}
			if _, ok := nodes[id]; !ok {
				input = append(input, fieldVal)
				nodes[id] = fieldVal
			}
		}
	}
	mu.RUnlock()

	if err := resolveCustomFields(f.SelectionSet(), input); err != nil {
		errCh <- err
		return
	}

	mu.Lock()
	for _, v := range vals {
		val, ok := v.(map[string]interface{})
		if !ok {
			continue
		}
		tmpVals, ok := val[f.Name()]
		if !ok {
			continue
		}
		fieldVals := castInterfaceToSlice(tmpVals)
		for idx, fieldVal := range fieldVals {
			fv, ok := fieldVal.(map[string]interface{})
			if !ok {
				continue
			}
			id, ok := fv[idFieldName].(string)
			if !ok {
				id, ok = fv["dgraph.uid"].(string)
				if !ok {
					continue
				}
			}
			// Get the pointer of the map corresponding to this id and put it at the
			// correct place.
			mval := nodes[id]
			fieldVals[idx] = mval
		}
	}
	mu.Unlock()
	errCh <- nil
}

// resolveCustomFields resolves fields with custom directive. Here is the rough algorithm that it
// follows.
// queryUser {
//	name @custom
//	age
//	school {
//		name
//		children
//		class { @custom
//			name
//			numChildren
//		}
//	}
//	cars { @custom
//		name
//	}
// }
// For fields with @custom directive
// 1. There would be one query sent to the remote endpoint.
// 2. In the above example, to fetch class all the school ids would be aggregated across different
// users deduplicated and then one query sent. The results would then be filled back appropriately.
//
// For fields without custom directive we recursively call resolveCustomFields and let it do the
// work.
// TODO - We can be smarter about this and know before processing the query if we should be making
// this recursive call upfront.
func resolveCustomFields(fields []schema.Field, data interface{}) error {
	if data == nil {
		return nil
	}

	var vals []interface{}
	switch v := data.(type) {
	case []interface{}:
		vals = v
	case interface{}:
		vals = []interface{}{v}
	}

	if len(vals) == 0 {
		return nil
	}

	// This mutex protects access to vals as it is concurrently read and written to by multiple
	// goroutines.
	mu := &sync.RWMutex{}
	errCh := make(chan error, len(fields))
	numRoutines := 0

	for _, f := range fields {
		if f.Skip() || !f.Include() {
			continue
		}

		numRoutines++
		hasCustomDirective, _ := f.HasCustomDirective()
		if !hasCustomDirective {
			go resolveNestedFields(f, vals, mu, errCh)
		} else {
			go resolveCustomField(f, vals, mu, errCh)
		}
	}

	var errs error
	for i := 0; i < numRoutines; i++ {
		if err := <-errCh; err != nil {
			errs = schema.AppendGQLErrs(errs, err)
		}
	}

	return errs
}

// completeObject builds a json GraphQL result object for the current query level.
// It returns a bracketed json object like { f1:..., f2:..., ... }.
//
// fields are all the fields from this bracketed level in the GraphQL  query, e.g:
// {
//   name
//   dob
//   friends {...}
// }
// If it's the top level of a query then it'll be the top level query name.
//
// typ is the expected type matching those fields, e.g. above that'd be something
// like the `Person` type that has fields name, dob and friends.
//
// res is the results map from Dgraph for this level of the query.  This map needn't
// contain values for all the requested fields, e.g. if there's no corresponding
// values in the store or if the query contained a filter that excluded a value.
// So res might be the map : name->"A Name", friends -> []interface{}
//
// completeObject fills out this result putting in null for any missing values
// (dob above) and applying GraphQL error propagation for any null fields that the
// schema says can't be null.
//
// Example:
//
// if the map is name->"A Name", friends -> []interface{}
//
// and "dob" is nullable then the result should be json object
// {"name": "A Name", "dob": null, "friends": ABC}
// where ABC is the result of applying completeValue to res["friends"]
//
// if "dob" were non-nullable (maybe it's type is DateTime!), then the result is
// nil and the error propagates to the enclosing level.
func completeObject(
	path []interface{},
	fields []schema.Field,
	res map[string]interface{}) ([]byte, x.GqlErrorList) {

	var errs x.GqlErrorList
	var buf bytes.Buffer
	comma := ""

	// Below map keeps track of fields which have been seen as part of
	// interface to avoid double entry in the resulting response
	seenField := make(map[string]bool)

	x.Check2(buf.WriteRune('{'))
	dgraphTypes, ok := res["dgraph.type"].([]interface{})
	for _, f := range fields {
		if f.Skip() || !f.Include() {
			continue
		}

		includeField := true
		// If typ is an interface, and dgraphTypes contains another type, then we ignore
		// fields which don't start with that type. This would happen when multiple
		// fragments (belonging to different types) are requested within a query for an interface.

		// If the dgraphPredicate doesn't start with the typ.Name(), then this field belongs to
		// a concrete type, lets check that it has inputType as the prefix, otherwise skip it.
		if len(dgraphTypes) > 0 {
			includeField = f.IncludeInterfaceField(dgraphTypes)
		}
		if _, ok := seenField[f.ResponseName()]; ok {
			includeField = false
		}
		if !includeField {
			continue
		}

		x.Check2(buf.WriteString(comma))
		x.Check2(buf.WriteRune('"'))
		x.Check2(buf.WriteString(f.ResponseName()))
		x.Check2(buf.WriteString(`": `))

<<<<<<< HEAD
=======
		seenField[f.ResponseName()] = true

>>>>>>> c2d5e66b
		val := res[f.DgraphAlias()]
		if f.Name() == schema.Typename {
			// From GraphQL spec:
			// https://graphql.github.io/graphql-spec/June2018/#sec-Type-Name-Introspection
			// "GraphQL supports type name introspection at any point within a query by the
			// meta‐field  __typename: String! when querying against any Object, Interface,
			// or Union. It returns the name of the object type currently being queried."

			// If we have dgraph.type information, we will use that to figure out the type
			// otherwise we will get it from the schema.
			if ok {
				val = f.TypeName(dgraphTypes)
			} else {
				val = f.GetObjectName()
			}
		}

		// Check that we should check that data should be of list type when we expect
		// f.Type().ListType() to be non-nil.
		if val != nil && f.Type().ListType() != nil {
			switch val.(type) {
			case []interface{}, []map[string]interface{}:
			default:
				// We were expecting a list but got a value which wasn't a list. Lets return an
				// error.
				return nil, x.GqlErrorList{&x.GqlError{
					Message:   errExpectedList,
					Locations: []x.Location{f.Location()},
					Path:      copyPath(path),
				}}
			}
		}
		completed, err := completeValue(append(path, f.ResponseName()), f, val)
		errs = append(errs, err...)
		if completed == nil {
			if !f.Type().Nullable() {
				return nil, errs
			}
			completed = []byte(`null`)
		}
		x.Check2(buf.Write(completed))
		comma = ", "
	}
	x.Check2(buf.WriteRune('}'))

	return buf.Bytes(), errs
}

// completeValue applies the value completion algorithm to a single value, which
// could turn out to be a list or object or scalar value.
func completeValue(
	path []interface{},
	field schema.Field,
	val interface{}) ([]byte, x.GqlErrorList) {

	switch val := val.(type) {
	case map[string]interface{}:
		switch field.Type().Name() {
		case "String", "ID", "Boolean", "Float", "Int", "DateTime":
			return nil, x.GqlErrorList{&x.GqlError{
				Message:   errExpectedScalar,
				Locations: []x.Location{field.Location()},
				Path:      copyPath(path),
			}}
		}
		enumValues := field.EnumValues()
		if len(enumValues) > 0 {
			return nil, x.GqlErrorList{&x.GqlError{
				Message:   errExpectedScalar,
				Locations: []x.Location{field.Location()},
				Path:      copyPath(path),
			}}
		}

		return completeObject(path, field.SelectionSet(), val)
	case []interface{}:
		return completeList(path, field, val)
	case []map[string]interface{}:
		// This case is different from the []interface{} case above and is true for admin queries
		// where we built the val ourselves.
		listVal := make([]interface{}, 0, len(val))
		for _, v := range val {
			listVal = append(listVal, v)
		}
		return completeList(path, field, listVal)
	default:
		if val == nil {
			if field.Type().ListType() != nil {
				// We could choose to set this to null.  This is our decision, not
				// anything required by the GraphQL spec.
				//
				// However, if we query, for example, for a persons's friends with
				// some restrictions, and there aren't any, is that really a case to
				// set this at null and error if the list is required?  What
				// about if an person has just been added and doesn't have any friends?
				// Doesn't seem right to add null and cause error propagation.
				//
				// Seems best if we pick [], rather than null, as the list value if
				// there's nothing in the Dgraph result.
				return []byte("[]"), nil
			}

			if field.Type().Nullable() {
				return []byte("null"), nil
			}

			gqlErr := x.GqlErrorf(
				"Non-nullable field '%s' (type %s) was not present in result from Dgraph.  "+
					"GraphQL error propagation triggered.", field.Name(), field.Type()).
				WithLocations(field.Location())
			gqlErr.Path = copyPath(path)

			return nil, x.GqlErrorList{gqlErr}
		}

		// val is a scalar
		val, gqlErr := coerceScalar(val, field, path)
		if len(gqlErr) != 0 {
			return nil, gqlErr
		}

		// Can this ever error?  We can't have an unsupported type or value because
		// we just unmarshaled this val.
		b, err := json.Marshal(val)
		if err != nil {
			gqlErr := x.GqlErrorf(
				"Error marshalling value for field '%s' (type %s).  "+
					"Resolved as null (which may trigger GraphQL error propagation) ",
				field.Name(), field.Type()).
				WithLocations(field.Location())
			gqlErr.Path = copyPath(path)

			if field.Type().Nullable() {
				return []byte("null"), x.GqlErrorList{gqlErr}
			}

			return nil, x.GqlErrorList{gqlErr}
		}

		return b, nil
	}
}

// coerceScalar coerces a scalar value to field.Type() if possible according to the coercion rules
// defined in the GraphQL spec. If this is not possible, then it returns an error.
func coerceScalar(val interface{}, field schema.Field, path []interface{}) (interface{},
	x.GqlErrorList) {

	valueCoercionError := func(val interface{}) x.GqlErrorList {
		gqlErr := x.GqlErrorf(
			"Error coercing value '%+v' for field '%s' to type %s.",
			val, field.Name(), field.Type().Name()).
			WithLocations(field.Location())
		gqlErr.Path = copyPath(path)
		return x.GqlErrorList{gqlErr}
	}

	switch field.Type().Name() {
	case "String", "ID":
		switch v := val.(type) {
		case float64:
			val = strconv.FormatFloat(v, 'f', -1, 64)
		case int64:
			val = strconv.FormatInt(v, 10)
		case bool:
			val = strconv.FormatBool(v)
		case string:
		default:
			return nil, valueCoercionError(v)
		}
	case "Boolean":
		switch v := val.(type) {
		case float64:
			val = v != 0
		case int64:
			val = v != 0
		case string:
			val = len(v) > 0
		case bool:
		default:
			return nil, valueCoercionError(v)
		}
	case "Int":
		switch v := val.(type) {
		case float64:
			// The spec says that we can coerce a Float value to Int, if we don't lose information.
			// See: https: //spec.graphql.org/June2018/#sec-Float
			// Lets try to see if this a whole number, otherwise return error because we
			// might be losing informating by truncating it.
			truncated := math.Trunc(v)
			if truncated == v {
				tv := int(truncated)
				if tv > math.MaxInt32 || tv < math.MinInt32 {
					return nil, valueCoercionError(v)
				}
				val = tv
			} else {
				return nil, valueCoercionError(v)
			}
		case bool:
			if v {
				val = 1
			} else {
				val = 0
			}
		case string:
			i, err := strconv.ParseFloat(v, 32)
			// An error can be encountered if we had a value that can't be fit into
			// a 32 bit floating point number.
			if err != nil {
				return nil, valueCoercionError(v)
			}
			// Lets try to see if this a whole number, otherwise return error because we
			// might be losing informating by truncating it.
			truncated := math.Trunc(i)
			if truncated == i {
				val = int(truncated)
			} else {
				return nil, valueCoercionError(v)
			}
		case int64:
			if v > math.MaxInt32 || v < math.MinInt32 {
				return nil, valueCoercionError(v)
			}
		case int:
			// numUids are added as int, so we need special handling for that. Other number values
			// in a JSON object are automatically unmarshaled as float so they are handle above.
			if v > math.MaxInt32 || v < math.MinInt32 {
				return nil, valueCoercionError(v)
			}
		default:
			return nil, valueCoercionError(v)
		}

	case "Float":
		switch v := val.(type) {
		case bool:
			if v {
				val = 1.0
			} else {
				val = 0.0
			}
		case string:
			i, err := strconv.ParseFloat(v, 64)
			if err != nil {
				return nil, valueCoercionError(v)
			}
			val = i
		case int64:
			val = float64(v)
		case float64:
		default:
			return nil, valueCoercionError(v)
		}
	case "DateTime":
		switch v := val.(type) {
		case string:
			if _, err := types.ParseTime(v); err != nil {
				return nil, valueCoercionError(v)
			}
		case float64:
			truncated := math.Trunc(v)
			if truncated == v {
				// Lets interpret int values as unix timestamp.
				t := time.Unix(int64(truncated), 0).UTC()
				val = t.Format(time.RFC3339)
			} else {
				return nil, valueCoercionError(v)
			}
		case int64:
			t := time.Unix(v, 0).UTC()
			val = t.Format(time.RFC3339)
		default:
			return nil, valueCoercionError(v)
		}
	default:
		enumValues := field.EnumValues()
		// At this point we should only get fields which are of ENUM type, so we can return
		// an error if we don't get any enum values.
		if len(enumValues) == 0 {
			return nil, valueCoercionError(val)
		}
		switch v := val.(type) {
		case string:
			// Lets check that the enum value is valid.
			valid := false
			for _, ev := range enumValues {
				if ev == v {
					valid = true
					break
				}
			}
			if !valid {
				return nil, valueCoercionError(val)
			}
		default:
			return nil, valueCoercionError(v)
		}
	}
	return val, nil
}

// completeList applies the completion algorithm to a list field and result.
//
// field is one field from the query - which should have a list type in the
// GraphQL schema.
//
// values is the list of values found by the query for this field.
//
// completeValue() is applied to every list element, but
// the type of field can only be a scalar list like [String], or an object
// list like [Person], so schematically the final result is either
// [ completeValue("..."), completeValue("..."), ... ]
// or
// [ completeObject({...}), completeObject({...}), ... ]
// depending on the type of list.
//
// If the list has non-nullable elements (a type like [T!]) and any of those
// elements resolve to null, then the whole list is crushed to null.
func completeList(
	path []interface{},
	field schema.Field,
	values []interface{}) ([]byte, x.GqlErrorList) {

	var buf bytes.Buffer
	var errs x.GqlErrorList
	comma := ""

	if field.Type().ListType() == nil {
		// This means a bug on our part - in rewriting, schema generation,
		// or Dgraph returned something unexpected.
		//
		// Let's crush it to null so we still get something from the rest of the
		// query and log the error.
		return mismatched(path, field, values)
	}

	x.Check2(buf.WriteRune('['))
	for i, b := range values {
		r, err := completeValue(append(path, i), field, b)
		errs = append(errs, err...)
		x.Check2(buf.WriteString(comma))
		if r == nil {
			if !field.Type().ListType().Nullable() {
				// Unlike the choice in completeValue() above, where we turn missing
				// lists into [], the spec explicitly calls out:
				//  "If a List type wraps a Non-Null type, and one of the
				//  elements of that list resolves to null, then the entire list
				//  must resolve to null."
				//
				// The list gets reduced to nil, but an error recording that must
				// already be in errs.  See
				// https://graphql.github.io/graphql-spec/June2018/#sec-Errors-and-Non-Nullability
				// "If the field returns null because of an error which has already
				// been added to the "errors" list in the response, the "errors"
				// list must not be further affected."
				// The behavior is also in the examples in here:
				// https://graphql.github.io/graphql-spec/June2018/#sec-Errors
				return nil, errs
			}
			x.Check2(buf.WriteString("null"))
		} else {
			x.Check2(buf.Write(r))
		}
		comma = ", "
	}
	x.Check2(buf.WriteRune(']'))

	return buf.Bytes(), errs
}

func mismatched(
	path []interface{},
	field schema.Field,
	values []interface{}) ([]byte, x.GqlErrorList) {

	glog.Errorf("completeList() called in resolving %s (Line: %v, Column: %v), "+
		"but its type is %s.\n"+
		"That could indicate the Dgraph schema doesn't match the GraphQL schema.",
		field.Name(), field.Location().Line, field.Location().Column, field.Type().Name())

	gqlErr := &x.GqlError{
		Message:   errExpectedObject,
		Locations: []x.Location{field.Location()},
		Path:      copyPath(path),
	}

	val, errs := completeValue(path, field, nil)
	return val, append(errs, gqlErr)
}

func copyPath(path []interface{}) []interface{} {
	result := make([]interface{}, len(path))
	copy(result, path)
	return result
}

// maxPathLength finds the max length (including list indexes) of any path in the 'query' f.
// Used to pre-allocate a path buffer of the correct size before running completeObject on
// the top level query - means that we aren't reallocating slices multiple times
// during the complete* functions.
func maxPathLength(f schema.Field) int {
	childMax := 0
	for _, chld := range f.SelectionSet() {
		d := maxPathLength(chld)
		if d > childMax {
			childMax = d
		}
	}
	if f.Type().ListType() != nil {
		// It's f: [...], so add a space for field name and
		// a space for the index into the list
		return 2 + childMax
	}

	return 1 + childMax
}

// a httpResolver can resolve a single GraphQL field from an HTTP endpoint
type httpResolver struct {
	*http.Client
	resultCompleter ResultCompleter
}

type httpQueryResolver httpResolver
type httpMutationResolver httpResolver

// NewHTTPQueryResolver creates a resolver that can resolve GraphQL query from an HTTP endpoint
func NewHTTPQueryResolver(hc *http.Client, rc ResultCompleter) QueryResolver {
	return &httpQueryResolver{hc, rc}
}

// NewHTTPMutationResolver creates a resolver that resolves GraphQL mutation from an HTTP endpoint
func NewHTTPMutationResolver(hc *http.Client, rc ResultCompleter) MutationResolver {
	return &httpMutationResolver{hc, rc}
}

func (hr *httpResolver) Resolve(ctx context.Context, field schema.Field) *Resolved {
	span := otrace.FromContext(ctx)
	stop := x.SpanTimer(span, "resolveHTTP")
	defer stop()

	resolved := hr.rewriteAndExecute(ctx, field)
	hr.resultCompleter.Complete(ctx, resolved)
	return resolved
}

func makeRequest(client *http.Client, method, url, body string,
	header http.Header) ([]byte, error) {
	var reqBody io.Reader
	if body == "" || body == "null" {
		reqBody = http.NoBody
	} else {
		reqBody = bytes.NewBufferString(body)
	}

	req, err := http.NewRequest(method, url, reqBody)
	if err != nil {
		return nil, err
	}
	req.Header = header

	// TODO - Needs to be fixed, we shouldn't be initiating a new HTTP client everytime.
	if client == nil {
		client = &http.Client{
			Timeout: time.Minute,
		}
	}
	resp, err := client.Do(req)
	if err != nil {
		return nil, err
	}
	if resp.StatusCode < 200 || resp.StatusCode > 299 {
		return nil, errors.Errorf("unexpected status code: %v", resp.StatusCode)
	}

	defer resp.Body.Close()

	b, err := ioutil.ReadAll(resp.Body)
	return b, err
}

func (hr *httpResolver) rewriteAndExecute(ctx context.Context, field schema.Field) *Resolved {
	emptyResult := func(err error) *Resolved {
		return &Resolved{
			Data:  map[string]interface{}{field.Name(): nil},
			Field: field,
			Err:   schema.AsGQLErrors(err),
		}
	}

	hrc, err := field.CustomHTTPConfig()
	if err != nil {
		return emptyResult(err)
	}

	var body string
	if hrc.Template != nil {
		b, err := json.Marshal(*hrc.Template)
		if err != nil {
			return emptyResult(jsonMarshalError(err, field, *hrc.Template))
		}
		body = string(b)
	}

	b, err := makeRequest(hr.Client, hrc.Method, hrc.URL, body, hrc.ForwardHeaders)
	if err != nil {
		return emptyResult(externalRequestError(err, field))
	}

	// this means it had body and not graphql, so just unmarshal it and return
	if hrc.RemoteGqlQueryName == "" {
		var result interface{}
		if err := json.Unmarshal(b, &result); err != nil {
			return emptyResult(jsonUnmarshalError(err, field))
		}
		return &Resolved{
			Data:  map[string]interface{}{field.Name(): result},
			Field: field,
		}
	}

	// we will reach here if it was a graphql request
	var resp struct {
		Data   map[string]interface{} `json:"data,omitempty"`
		Errors x.GqlErrorList         `json:"errors,omitempty"`
	}
	err = json.Unmarshal(b, &resp)
	if err != nil {
		gqlErr := jsonUnmarshalError(err, field)
		resp.Errors = append(resp.Errors, schema.AsGQLErrors(gqlErr)...)
		return emptyResult(resp.Errors)
	}
	data, ok := resp.Data[hrc.RemoteGqlQueryName]
	if !ok {
		return emptyResult(resp.Errors)
	}

	return &Resolved{
		Data:  map[string]interface{}{field.Name(): data},
		Field: field,
		Err:   resp.Errors,
	}
}

func (h *httpQueryResolver) Resolve(ctx context.Context, query schema.Query) *Resolved {
	return (*httpResolver)(h).Resolve(ctx, query)
}

func (h *httpMutationResolver) Resolve(ctx context.Context, mutation schema.Mutation) (*Resolved,
	bool) {
	resolved := (*httpResolver)(h).Resolve(ctx, mutation)
	return resolved, resolved.Err == nil || resolved.Err.Error() == ""
}

func EmptyResult(f schema.Field, err error) *Resolved {
	return &Resolved{
		Data:  map[string]interface{}{f.Name(): nil},
		Field: f,
		Err:   schema.GQLWrapLocationf(err, f.Location(), "resolving %s failed", f.Name()),
	}
}

func newtimer(ctx context.Context, Duration *schema.OffsetDuration) schema.OffsetTimer {
	resolveStartTime, _ := ctx.Value(resolveStartTime).(time.Time)
	tf := schema.NewOffsetTimerFactory(resolveStartTime)
	return tf.NewOffsetTimer(Duration)
}<|MERGE_RESOLUTION|>--- conflicted
+++ resolved
@@ -1305,11 +1305,8 @@
 		x.Check2(buf.WriteString(f.ResponseName()))
 		x.Check2(buf.WriteString(`": `))
 
-<<<<<<< HEAD
-=======
 		seenField[f.ResponseName()] = true
 
->>>>>>> c2d5e66b
 		val := res[f.DgraphAlias()]
 		if f.Name() == schema.Typename {
 			// From GraphQL spec:
