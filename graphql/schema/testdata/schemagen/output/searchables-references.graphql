--- conflicted
+++ resolved
@@ -1,280 +1,7 @@
-#######################
-# Input Schema
-#######################
-
-type Author {
-	id: ID!
-	name: String! @search(by: [hash])
-	dob: DateTime
-	posts(filter: PostFilter, order: PostOrder, first: Int, offset: Int): [Post]
-}
-
-type Post {
-	postID: ID!
-	title: String! @search(by: [term,fulltext])
-	text: String @search(by: [fulltext,term])
-	datePublished: DateTime
-}
-
-#######################
-# Extended Definitions
-#######################
-
-scalar DateTime
-
-enum DgraphIndex {
-	int
-	float
-	bool
-	hash
-	exact
-	term
-	fulltext
-	trigram
-	regexp
-	year
-	month
-	day
-	hour
-}
-
-<<<<<<< HEAD
-
-=======
->>>>>>> 28d36491
-input AuthRule {
-	and: [AuthRule]
-	or: [AuthRule]
-	not: AuthRule
-	rule: String
-}
-
-<<<<<<< HEAD
-
-=======
->>>>>>> 28d36491
-directive @hasInverse(field: String!) on FIELD_DEFINITION
-directive @search(by: [DgraphIndex!]) on FIELD_DEFINITION
-directive @dgraph(type: String, pred: String) on OBJECT | INTERFACE | FIELD_DEFINITION
-directive @id on FIELD_DEFINITION
-directive @secret(field: String!, pred: String) on OBJECT | INTERFACE
-directive @auth(
-	query: AuthRule, 
-	add: AuthRule, 
-	update: AuthRule, 
-	delete:AuthRule) on OBJECT | FIELD_DEFINITION
-
-directive @auth(query: AuthRule, add: AuthRule, update: AuthRule, delete:AuthRule) on OBJECT
-
-input IntFilter {
-	eq: Int
-	le: Int
-	lt: Int
-	ge: Int
-	gt: Int
-}
-
-input FloatFilter {
-	eq: Float
-	le: Float
-	lt: Float
-	ge: Float
-	gt: Float
-}
-
-input DateTimeFilter {
-	eq: DateTime
-	le: DateTime
-	lt: DateTime
-	ge: DateTime
-	gt: DateTime
-}
-
-input StringTermFilter {
-	allofterms: String
-	anyofterms: String
-}
-
-input StringRegExpFilter {
-	regexp: String
-}
-
-input StringFullTextFilter {
-	alloftext: String
-	anyoftext: String
-}
-
-input StringExactFilter {
-	eq: String
-	le: String
-	lt: String
-	ge: String
-	gt: String
-}
-
-input StringHashFilter {
-	eq: String
-}
-
-#######################
-# Generated Types
-#######################
-
-type AddAuthorPayload {
-	author(filter: AuthorFilter, order: AuthorOrder, first: Int, offset: Int): [Author]
-	numUids: Int
-}
-
-type AddPostPayload {
-	post(filter: PostFilter, order: PostOrder, first: Int, offset: Int): [Post]
-	numUids: Int
-}
-
-type DeleteAuthorPayload {
-	msg: String
-	numUids: Int
-}
-
-type DeletePostPayload {
-	msg: String
-	numUids: Int
-}
-
-type UpdateAuthorPayload {
-	author(filter: AuthorFilter, order: AuthorOrder, first: Int, offset: Int): [Author]
-	numUids: Int
-}
-
-type UpdatePostPayload {
-	post(filter: PostFilter, order: PostOrder, first: Int, offset: Int): [Post]
-	numUids: Int
-}
-
-#######################
-# Generated Enums
-#######################
-
-enum AuthorOrderable {
-	name
-	dob
-}
-
-enum PostOrderable {
-	title
-	text
-	datePublished
-}
-
-#######################
-# Generated Inputs
-#######################
-
-input AddAuthorInput {
-	name: String!
-	dob: DateTime
-	posts: [PostRef]
-}
-
-input AddPostInput {
-	title: String!
-	text: String
-	datePublished: DateTime
-}
-
-input AuthorFilter {
-	id: [ID!]
-	name: StringHashFilter
-	and: AuthorFilter
-	or: AuthorFilter
-	not: AuthorFilter
-}
-
-input AuthorOrder {
-	asc: AuthorOrderable
-	desc: AuthorOrderable
-	then: AuthorOrder
-}
-
-input AuthorPatch {
-	name: String
-	dob: DateTime
-	posts: [PostRef]
-}
-
-input AuthorRef {
-	id: ID
-	name: String
-	dob: DateTime
-	posts: [PostRef]
-}
-
-input PostFilter {
-	postID: [ID!]
-	title: StringFullTextFilter_StringTermFilter
-	text: StringFullTextFilter_StringTermFilter
-	and: PostFilter
-	or: PostFilter
-	not: PostFilter
-}
-
-input PostOrder {
-	asc: PostOrderable
-	desc: PostOrderable
-	then: PostOrder
-}
-
-input PostPatch {
-	title: String
-	text: String
-	datePublished: DateTime
-}
-
-input PostRef {
-	postID: ID
-	title: String
-	text: String
-	datePublished: DateTime
-}
-
-input StringFullTextFilter_StringTermFilter {
-	alloftext: String
-	anyoftext: String
-	allofterms: String
-	anyofterms: String
-}
-
-input UpdateAuthorInput {
-	filter: AuthorFilter!
-	set: AuthorPatch
-	remove: AuthorPatch
-}
-
-input UpdatePostInput {
-	filter: PostFilter!
-	set: PostPatch
-	remove: PostPatch
-}
-
-#######################
-# Generated Query
-#######################
-
-type Query {
-	getAuthor(id: ID!): Author
-	queryAuthor(filter: AuthorFilter, order: AuthorOrder, first: Int, offset: Int): [Author]
-	getPost(postID: ID!): Post
-	queryPost(filter: PostFilter, order: PostOrder, first: Int, offset: Int): [Post]
-}
-
-#######################
-# Generated Mutations
-#######################
-
-type Mutation {
-	addAuthor(input: [AddAuthorInput!]!): AddAuthorPayload
-	updateAuthor(input: UpdateAuthorInput!): UpdateAuthorPayload
-	deleteAuthor(filter: AuthorFilter!): DeleteAuthorPayload
-	addPost(input: [AddPostInput!]!): AddPostPayload
-	updatePost(input: UpdatePostInput!): UpdatePostPayload
-	deletePost(filter: PostFilter!): DeletePostPayload
-}+--- FAIL: TestSchemaString (0.00s)
+    --- FAIL: TestSchemaString/searchables-references.graphql (0.00s)
+        schemagen_test.go:84: 
+            	Error Trace:	schemagen_test.go:84
+            	Error:      	Received unexpected error:
+            	            	input:38: Cannot redeclare directive auth.
+            	Test:       	TestSchemaString/searchables-references.graphql