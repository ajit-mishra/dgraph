/*
 * Copyright 2020 Dgraph Labs, Inc. and Contributors
 *
 * Licensed under the Apache License, Version 2.0 (the "License");
 * you may not use this file except in compliance with the License.
 * You may obtain a copy of the License at
 *
 *     http://www.apache.org/licenses/LICENSE-2.0
 *
 * Unless required by applicable law or agreed to in writing, software
 * distributed under the License is distributed on an "AS IS" BASIS,
 * WITHOUT WARRANTIES OR CONDITIONS OF ANY KIND, either express or implied.
 * See the License for the specific language governing permissions and
 * limitations under the License.
 */

package raftwal

import (
	cryptorand "crypto/rand"
	"encoding/binary"
	"fmt"
	"io"
	"os"
	"path"
	"sort"
	"strconv"
	"strings"
	"time"

	"github.com/dgraph-io/badger/v2"
	"github.com/dgraph-io/badger/v2/pb"
	"github.com/dgraph-io/badger/v2/y"
	"github.com/dgraph-io/dgraph/x"
	"github.com/dgraph-io/ristretto/z"
	"github.com/golang/glog"
	"github.com/pkg/errors"
	"go.etcd.io/etcd/raft/raftpb"
)

// WAL is divided up into entryFiles. Each entry file stores maxNumEntries in
// the first logFileOffset bytes. Each entry takes a fixed entrySize bytes of
// space. The variable length data for these entries is written after
// logFileOffset from file beginning. Once snapshot is taken, all the files
// containing entries below snapshot index are deleted.

const (
	// maxNumEntries is maximum number of entries before rotating the file.
	maxNumEntries = 30000
	// logFileOffset is offset in the log file where data is stored.
	logFileOffset = 1 << 20 // 1MB
	// logFileSize is the initial size of the log file.
	logFileSize = 16 << 30
	// entrySize is the size in bytes of a single entry.
	entrySize = 32
	// logSuffix is the suffix for log files.
	logSuffix = ".wal"
)

var (
	emptyEntry = entry(make([]byte, entrySize))
)

type entry []byte

func (e entry) Term() uint64       { return binary.BigEndian.Uint64(e) }
func (e entry) Index() uint64      { return binary.BigEndian.Uint64(e[8:]) }
func (e entry) DataOffset() uint64 { return binary.BigEndian.Uint64(e[16:]) }
func (e entry) Type() uint64       { return binary.BigEndian.Uint64(e[24:]) }

func marshalEntry(b []byte, term, index, do, typ uint64) {
	x.AssertTrue(len(b) == entrySize)

	binary.BigEndian.PutUint64(b, term)
	binary.BigEndian.PutUint64(b[8:], index)
	binary.BigEndian.PutUint64(b[16:], do)
	binary.BigEndian.PutUint64(b[24:], typ)
}

// logFile represents a single log file.
type logFile struct {
	*z.MmapFile
	fid int64

	registry *badger.KeyRegistry
	dataKey  *pb.DataKey
	baseIV   []byte
}

func logFname(dir string, id int64) string {
	return path.Join(dir, fmt.Sprintf("%05d%s", id, logSuffix))
}

// openLogFile opens a logFile in the given directory. The filename is
// constructed based on the value of fid.
func openLogFile(dir string, fid int64) (*logFile, error) {
<<<<<<< HEAD
	var err error
	lf := &logFile{
		fid: fid,
	}
	krOpt := badger.KeyRegistryOptions{
		ReadOnly:                      false,
		Dir:                           dir,
		EncryptionKey:                 x.WorkerConfig.EncryptionKey,
		EncryptionKeyRotationDuration: 10 * 24 * time.Hour,
		InMemory:                      false,
	}
	if lf.registry, err = badger.OpenKeyRegistry(krOpt); err != nil {
		glog.Fatalf("Failed to open KeyRegistry: %v\n", err)
	}

	glog.V(2).Infof("opening log file: %d\n", fid)
=======
	glog.V(3).Infof("opening log file: %d\n", fid)
>>>>>>> c0b5029b
	fpath := logFname(dir, fid)
	// Open the file in read-write mode and create it if it doesn't exist yet.
	lf.MmapFile, err = z.OpenMmapFile(fpath, os.O_RDWR|os.O_CREATE, logFileSize)

	if err == z.NewFile {
<<<<<<< HEAD
		glog.V(2).Infof("New file: %d\n", fid)
		z.ZeroOut(lf.Data, 0, logFileOffset)
		if err = lf.bootstrap(); err != nil {
			glog.Fatalf("Failed to bootstrap logfile: %v\n", err)
		}
	} else if err != nil {
=======
		glog.V(3).Infof("New file: %d\n", fid)
		z.ZeroOut(mf.Data, 0, logFileOffset)
	} else {
>>>>>>> c0b5029b
		x.Check(err)
	} else {
		buf := make([]byte, 20)
		copy(buf, lf.Data[logFileSize-20:logFileSize])

		keyID := binary.BigEndian.Uint64(buf[:8])
		var dk *pb.DataKey
		// retrieve datakey from the keyID of the logfile.
		if dk, err = lf.registry.DataKey(keyID); err != nil {
			glog.Fatalf("Failed to read DataKey: %v\n", err)
		}
		lf.dataKey = dk
		lf.baseIV = buf[8:]
		fmt.Println(buf)
		y.AssertTrue(len(lf.baseIV) == 12)
	}
	return lf, nil
}

// getEntry gets the entry at the slot idx.
func (lf *logFile) getEntry(idx int) entry {
	if lf == nil {
		return emptyEntry
	}
	x.AssertTrue(idx < maxNumEntries)
	offset := idx * entrySize
	return entry(lf.Data[offset : offset+entrySize])
}

// GetRaftEntry gets the entry at the index idx, reads the data from the appropriate
// offset and converts it to a raftpb.Entry object.
func (lf *logFile) GetRaftEntry(idx int) raftpb.Entry {
	entry := lf.getEntry(idx)
	re := raftpb.Entry{
		Term:  entry.Term(),
		Index: entry.Index(),
		Type:  raftpb.EntryType(int32(entry.Type())),
	}
	if entry.DataOffset() > 0 && entry.DataOffset() < logFileSize {
		data := lf.Slice(int(entry.DataOffset()))
		if len(data) > 0 {
			// Copy the data over to allow the mmaped file to be deleted later.
			re.Data = append(re.Data, data...)
		}
	}
	return re
}

// firstIndex returns the first index in the file.
func (lf *logFile) firstIndex() uint64 {
	return lf.getEntry(0).Index()
}

// firstEmptySlot returns the index of the first empty slot in the file.
func (lf *logFile) firstEmptySlot() int {
	return sort.Search(maxNumEntries, func(i int) bool {
		e := lf.getEntry(i)
		return e.Index() == 0
	})
}

// lastEntry returns the last valid entry in the file.
func (lf *logFile) lastEntry() entry {
	// This would return the first pos, where e.Index() == 0.
	pos := lf.firstEmptySlot()
	if pos > 0 {
		pos--
	}
	return lf.getEntry(pos)
}

// slotGe would return -1 if raftIndex < firstIndex in this file.
// Would return maxNumEntries if raftIndex > lastIndex in this file.
// If raftIndex is found, or the entryFile has empty slots, the offset would be between
// [0, maxNumEntries).
func (lf *logFile) slotGe(raftIndex uint64) int {
	fi := lf.firstIndex()
	// If first index is zero or the first index is less than raftIndex, this
	// raftindex should be in a previous file.
	if fi == 0 || raftIndex < fi {
		return -1
	}

	// Look at the entry at slot diff. If the log has entries for all indices between
	// fi and raftIndex without any gaps, the entry should be there. This is an
	// optimization to avoid having to perform the search below.
	if diff := int(raftIndex - fi); diff < maxNumEntries && diff >= 0 {
		e := lf.getEntry(diff)
		if e.Index() == raftIndex {
			return diff
		}
	}

	// Find the first entry which has in index >= to raftIndex.
	return sort.Search(maxNumEntries, func(i int) bool {
		e := lf.getEntry(i)
		if e.Index() == 0 {
			// We reached too far to the right and found an empty slot.
			return true
		}
		return e.Index() >= raftIndex
	})
}

// delete unmaps and deletes the file.
func (lf *logFile) delete() error {
	glog.V(2).Infof("Deleting file: %s\n", lf.Fd.Name())
	err := lf.Delete()
	if err != nil {
		glog.Errorf("while deleting file: %s, error: %v\n", lf.Fd.Name(), err)
	}
	return err
}

// getLogFiles returns all the log files in the directory sorted by the first
// index in each file.
func getLogFiles(dir string) ([]*logFile, error) {
	entryFiles := x.WalkPathFunc(dir, func(path string, isDir bool) bool {
		if isDir {
			return false
		}
		if strings.HasSuffix(path, logSuffix) {
			return true
		}
		return false
	})

	var files []*logFile
	seen := make(map[int64]struct{})

	for _, fpath := range entryFiles {
		_, fname := path.Split(fpath)
		fname = strings.TrimSuffix(fname, logSuffix)

		fid, err := strconv.ParseInt(fname, 10, 64)
		if err != nil {
			return nil, errors.Wrapf(err, "while parsing: %s", fpath)
		}

		if _, ok := seen[fid]; ok {
			glog.Fatalf("Entry file with id: %d is repeated", fid)
		}
		seen[fid] = struct{}{}

		f, err := openLogFile(dir, fid)
		if err != nil {
			return nil, err
		}
		glog.Infof("Found file: %d First Index: %d\n", fid, f.firstIndex())
		files = append(files, f)
	}

	// Sort files by the first index they store.
	sort.Slice(files, func(i, j int) bool {
		return files[i].getEntry(0).Index() < files[j].getEntry(0).Index()
	})
	return files, nil
}

// KeyID returns datakey's ID.
func (lf *logFile) keyID() uint64 {
	if lf.dataKey == nil {
		// If there is no datakey, then we'll return 0. Which means no encryption.
		return 0
	}
	return lf.dataKey.KeyId
}

// bootstrap will initialize the log file with key id and baseIV.
// The below figure shows the layout of log file.
// +----------------+------------------+------------------+
// | keyID(8 bytes) |  baseIV(12 bytes)|	 entry...     |
// +----------------+------------------+------------------+
func (lf *logFile) bootstrap() error {
	var err error
	if _, err = lf.Fd.Seek(0, io.SeekStart); err != nil {
		return y.Wrapf(err, "Error while SeekStart for the logfile %d in logFile.bootstarp", lf.fid)
	}

	// generate data key for the log file.
	if lf.dataKey, err = lf.registry.LatestDataKey(); err != nil {
		return y.Wrapf(err, "Error while retrieving datakey in logFile.bootstarp")
	}
	buf := make([]byte, 20)
	binary.BigEndian.PutUint64(buf[:8], lf.keyID())
	if _, err := cryptorand.Read(buf[8:]); err != nil {
		return y.Wrapf(err, "Error while creating base IV, while creating logfile")
	}
	// Initialize base IV.
	lf.baseIV = buf[8:]
	lf.Fd.WriteAt(buf, logFileSize-20)
	return nil
}<|MERGE_RESOLUTION|>--- conflicted
+++ resolved
@@ -94,7 +94,6 @@
 // openLogFile opens a logFile in the given directory. The filename is
 // constructed based on the value of fid.
 func openLogFile(dir string, fid int64) (*logFile, error) {
-<<<<<<< HEAD
 	var err error
 	lf := &logFile{
 		fid: fid,
@@ -109,28 +108,18 @@
 	if lf.registry, err = badger.OpenKeyRegistry(krOpt); err != nil {
 		glog.Fatalf("Failed to open KeyRegistry: %v\n", err)
 	}
-
-	glog.V(2).Infof("opening log file: %d\n", fid)
-=======
 	glog.V(3).Infof("opening log file: %d\n", fid)
->>>>>>> c0b5029b
 	fpath := logFname(dir, fid)
 	// Open the file in read-write mode and create it if it doesn't exist yet.
 	lf.MmapFile, err = z.OpenMmapFile(fpath, os.O_RDWR|os.O_CREATE, logFileSize)
 
 	if err == z.NewFile {
-<<<<<<< HEAD
-		glog.V(2).Infof("New file: %d\n", fid)
+		glog.V(3).Infof("New file: %d\n", fid)
 		z.ZeroOut(lf.Data, 0, logFileOffset)
 		if err = lf.bootstrap(); err != nil {
 			glog.Fatalf("Failed to bootstrap logfile: %v\n", err)
 		}
 	} else if err != nil {
-=======
-		glog.V(3).Infof("New file: %d\n", fid)
-		z.ZeroOut(mf.Data, 0, logFileOffset)
-	} else {
->>>>>>> c0b5029b
 		x.Check(err)
 	} else {
 		buf := make([]byte, 20)
